/*
 *  author: Suhas Vittal
 *  date:   27 March 2024
 * */

#include "qontra/decoder.h"
#include "qontra/decoder/concat_mwpm.h"
#include "qontra/decoder/mwpm.h"
#include "qontra/decoder/mobius.h"
<<<<<<< HEAD
#include "qontra/decoder/restriction.h"
=======
#include "qontra/decoder/concat_mwpm.h"
>>>>>>> 903b1e77
#include "qontra/graph/decoding_graph.h"

#include "qontra/experiments/memory.h"

#include <random>

#include <stdlib.h>

using namespace qontra;
using namespace graph;
using namespace decoding;

static std::mt19937_64 rng(0);

void
sample_from_graph(
        DecodingGraph& gr,
        const std::vector<sptr<hyperedge_t>> edges,
        int error_weight,
        stim::simd_bits_range_ref<SIMD_WIDTH> syndrome,
        stim::simd_bits_range_ref<SIMD_WIDTH> obs) 
{
    const size_t m = edges.size();

    sptr<hyperedge_t> e = edges.at(rng() % m);
    std::set<sptr<hyperedge_t>> visited;
    while (error_weight--) {
        for (sptr<vertex_t> v : e->get<vertex_t>()) {
            if (v->is_boundary_vertex) {
                continue;
            }
            syndrome[v->id] ^= 1;
        }
        for (uint64_t f : e->flags) syndrome[f] = 1;
        for (uint64_t fr : e->frames) obs[fr] ^= 1;
        EdgeClass cl = gr.get_edge_class(e);
        visited.insert(cl.get_representative());
        
        std::cout << "Injected error [";
        for (sptr<vertex_t> v : e->get<vertex_t>()) std::cout << " " << print_v(v);
        std::cout << " ], flags = [";
        for (uint64_t f : e->flags) std::cout << " " << f;
        std::cout << " ], frames =";
        for (uint64_t fr : e->frames) std::cout << " " << fr;
        std::cout << std::endl;

        if (error_weight == 0) break;
        // Find the next candidate edge.
        std::vector<sptr<hyperedge_t>> candidates;
        for (sptr<hyperedge_t> x : edges) {
            if (x->flags.size()) continue;
            EdgeClass _cl = gr.get_edge_class(x);
            if (visited.count(_cl.get_representative())) continue;
            size_t common = 0;
            for (sptr<vertex_t> v : e->get<vertex_t>()) {
                if (std::find(x->endpoints.begin(), x->endpoints.end(), v) != x->endpoints.end()) {
                    common++;
                }
            }
            if (common > 0) candidates.push_back(x);
        }
        e = candidates[rng() % candidates.size()];
    }
}

int main(int argc, char* argv[]) {
    std::string qes_file(argv[1]);
    std::string decoder_name(argv[2]);
    int error_weight = atoi(argv[3]);
    uint64_t shots = atoll(argv[4]);

    DetailedStimCircuit circuit = make_default_circuit(qes_file, 1e-3, true, "circuit");
    uptr<Decoder> dec = nullptr;
    if (decoder_name == "mwpm") {
        dec = std::make_unique<MWPMDecoder>(circuit);
    } else if (decoder_name == "restriction") {
        dec = std::make_unique<RestrictionDecoder>(circuit);
    } else if (decoder_name == "mobius") {
        dec = std::make_unique<MobiusDecoder>(circuit);
<<<<<<< HEAD
    } else if (decoder_name == "concat_mwpm") {
=======
    } else if (decoder_name == "cmwpm") {
>>>>>>> 903b1e77
        dec = std::make_unique<ConcatMWPMDecoder>(circuit);
    }
    // The number of errors does not matter as we don't care about boundaries.
    DecodingGraph gr(circuit, 1000);
    auto edges = gr.get_all_edges();
    // Remove all order 0 edges from the list.
    for (auto it = edges.begin(); it != edges.end(); ) {
        if ((*it)->get_order() == 0) it = edges.erase(it);
        else it++;
    }
    const size_t n_det = circuit.count_detectors(),
                 n_obs = circuit.count_observables();
    for (uint64_t s = 0; s < shots; s++) {
        std::cout << s << "--------------------------------------" << std::endl;
        stim::simd_bits<SIMD_WIDTH> syndrome(n_det),
                                    obs(n_obs);
        sample_from_graph(gr, edges, error_weight, syndrome, obs);
        auto res = dec->decode_error(syndrome);
        if (res.corr != obs) {
            std::cout << "is logical error!" << std::endl;
            std::cout << "\texpected: ";
            for (size_t i = 0; i < n_obs; i++) std::cout << obs[i]+0;
            std::cout << std::endl << "\treceived: ";
            for (size_t i = 0; i < n_obs; i++) std::cout << res.corr[i]+0;
            std::cout << std::endl;
        }
    }
    return 0;
}<|MERGE_RESOLUTION|>--- conflicted
+++ resolved
@@ -7,11 +7,8 @@
 #include "qontra/decoder/concat_mwpm.h"
 #include "qontra/decoder/mwpm.h"
 #include "qontra/decoder/mobius.h"
-<<<<<<< HEAD
 #include "qontra/decoder/restriction.h"
-=======
 #include "qontra/decoder/concat_mwpm.h"
->>>>>>> 903b1e77
 #include "qontra/graph/decoding_graph.h"
 
 #include "qontra/experiments/memory.h"
@@ -91,11 +88,7 @@
         dec = std::make_unique<RestrictionDecoder>(circuit);
     } else if (decoder_name == "mobius") {
         dec = std::make_unique<MobiusDecoder>(circuit);
-<<<<<<< HEAD
     } else if (decoder_name == "concat_mwpm") {
-=======
-    } else if (decoder_name == "cmwpm") {
->>>>>>> 903b1e77
         dec = std::make_unique<ConcatMWPMDecoder>(circuit);
     }
     // The number of errors does not matter as we don't care about boundaries.
