--- conflicted
+++ resolved
@@ -105,13 +105,8 @@
     inst.operands.size = 1 + $4.size;
     inst.operands.data = malloc(inst.operands.size * sizeof(uint32_t));
     inst.operands.data[0] = label;
-<<<<<<< HEAD
-    memcpy(inst.operands.data+1, $3.data, $3.size*sizeof(uint32_t));
-    free($3.data);
-=======
     memmove(inst.operands.data+1, $4.data, $4.size*sizeof(uint32_t));
     free($4.data);
->>>>>>> d32e8696
     ASMParserSchedule[ASMParserScheduleLen++] = inst;
 }
            | INST operands ';'
