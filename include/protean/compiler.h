--- conflicted
+++ resolved
@@ -6,15 +6,12 @@
 #define PROTEAN_COMPILER_h
 
 #include "defs.h"
-<<<<<<< HEAD
 #include "graph/algorithms/distance.h"
 #include "graph/algorithms/mis.h"
 #include "graph/algorithms/search.h"
 #include "graph/dependence_graph.h"
 #include "graph/graph.h"
-=======
 #include "graph/tanner_graph.h"
->>>>>>> f77b5e72
 #include "instruction.h"
 #include "protean/proc3d.h"
 
@@ -106,13 +103,9 @@
         rng(0)
     {}
 
-<<<<<<< HEAD
     void            set_seed(uint64_t s) { rng.seed(s); }
 
-    compiler::ir_t* run(TannerGraph*);
-=======
     compiler::ir_t* run(graph::TannerGraph*);
->>>>>>> f77b5e72
 
     params_t    params;
 private:
