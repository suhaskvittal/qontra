# Author:   Suhas Vittal
# date:     25 December 2023

set(QONTRA_FILES
    # Top-Level
    src/qontra/experiments.cpp
    src/qontra/isa.cpp
    src/qontra/tables.cpp
    # Extensions
    src/qontra/ext/qes.cpp
    src/qontra/ext/stim.cpp
    # Decoders
    src/qontra/decoder/concat_mwpm.cpp
    src/qontra/decoder/matching_base.cpp
    src/qontra/decoder/mobius.cpp
    src/qontra/decoder/mwpm.cpp
    src/qontra/decoder/restriction.cpp
    src/qontra/decoder/restriction/helpers.cpp
    src/qontra/decoder/restriction/incident_vertices.cpp
    # Graphs
    src/qontra/graph/decoding_graph.cpp 
    src/qontra/graph/decoding_graph/detectors.cpp
    src/qontra/graph/decoding_graph/distance.cpp
    src/qontra/graph/decoding_graph/edge_class.cpp
    src/qontra/graph/decoding_graph/helpers.cpp
    src/qontra/graph/decoding_graph/init.cpp
    src/qontra/graph/decoding_graph/rgb_only_lattice.cpp
    src/qontra/graph/decoding_graph/unified_lattice.cpp
    src/qontra/graph/tanner_graph.cpp
    src/qontra/graph/tanner_graph/code_distance.cpp
    src/qontra/graph/tanner_graph/io.cpp
    # Simulators
    src/qontra/sim/base/frame_sim.cpp
    src/qontra/sim/base/state_sim.cpp
    src/qontra/sim/base/clifford_sim.cpp
    src/qontra/sim/full_system_sim/errors.cpp
    src/qontra/sim/full_system_sim/instructions.cpp
    src/qontra/sim/full_system_sim/run.cpp
    )

# Each extension may have its own source files. So, we will need to update
# the source files based on that.
if (COMPILE_PYMATCHING)
    set(QONTRA_FILES ${QONTRA_FILES} src/qontra/decoder/pymatching.cpp)
endif()

if (COMPILE_CHROMOBIUS)
    set(QONTRA_FILES ${QONTRA_FILES} src/qontra/decoder/chromobius.cpp)
endif()

if (COMPILE_NEURAL_DECODER)
    message(STATUS "Will compile neural network decoder. "
                    "Note that Armadillo and OpenMP must be available, "
                    "and MLPACK_INCLUDE_DIRS must be set.")
    find_package(Armadillo REQUIRED)
    find_package(OpenMP REQUIRED)
    set(QONTRA_FILES ${QONTRA_FILES} 
            src/qontra/decoder/neural.cpp)
<<<<<<< HEAD
=======
endif()

if (COMPILE_PYMATCHING)
    set(QONTRA_FILES ${QONTRA_FILES} src/qontra/decoder/pymatching.cpp)
endif()

if (COMPILE_CHROMOBIUS)
    set(QONTRA_FILES ${QONTRA_FILES} src/qontra/decoder/chromobius.cpp)
>>>>>>> 903b1e77
endif()

find_package(MPI REQUIRED)

add_library(qontra ${QONTRA_FILES})
target_compile_options(qontra PRIVATE ${COMPILE_OPTIONS} -fPIC)

target_compile_definitions(qontra PUBLIC QONTRA_ISA_FILE="${QONTRA_ISA_FILE}")
#target_compile_definitions(qontra PUBLIC DECODER_PERF)

if (L1D_CACHE_LINE_SIZE)
    target_compile_definitions(qontra PUBLIC L1D_CACHE_LINE_SIZE=${L1D_CACHE_LINE_SIZE})
endif()

if (COMPILE_PYMATCHING)
    set(QONTRA_FILES ${QONTRA_FILES} src/qontra/decoder/pymatching.cpp)
    target_compile_definitions(qontra PUBLIC QONTRA_PYMATCHING_ENABLED) 
endif()

if (COMPILE_CHROMOBIUS)
    set(QONTRA_FILES ${QONTRA_FILES} src/qontra/decoder/chromobius.cpp)
    target_compile_definitions(qontra PUBLIC QONTRA_CHROMOBIUS_ENABLED)
endif()<|MERGE_RESOLUTION|>--- conflicted
+++ resolved
@@ -56,8 +56,6 @@
     find_package(OpenMP REQUIRED)
     set(QONTRA_FILES ${QONTRA_FILES} 
             src/qontra/decoder/neural.cpp)
-<<<<<<< HEAD
-=======
 endif()
 
 if (COMPILE_PYMATCHING)
@@ -66,7 +64,6 @@
 
 if (COMPILE_CHROMOBIUS)
     set(QONTRA_FILES ${QONTRA_FILES} src/qontra/decoder/chromobius.cpp)
->>>>>>> 903b1e77
 endif()
 
 find_package(MPI REQUIRED)
