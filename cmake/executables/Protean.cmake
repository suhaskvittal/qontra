--- conflicted
+++ resolved
@@ -26,12 +26,7 @@
     endif()
     target_include_directories(libprotean PUBLIC ${CPLEX_INCLUDE_DIR})
     target_link_libraries(libprotean PUBLIC qontra 
-<<<<<<< HEAD
                                             ${CPLEX_LIBRARIES})
-=======
-                                            ${CPLEX_LIBRARIES}
-                                            ${GRAPHVIZ_LIBRARIES})
->>>>>>> 903b1e77
 endif()
 
 if (COMPILE_PROTEAN_MAIN)
