--- conflicted
+++ resolved
@@ -37,19 +37,9 @@
 if (COMPILE_PROTEAN_EXPERIMENTS)
     add_executable(pr_base_memory 
         main/protean/experiments/base/memory.cpp
-<<<<<<< HEAD
-        src/qontra/protean/experiments.cpp)
-#   add_executable(pr_rsc_memory
-#       main/protean/experiments/base/run_surface_code.cpp)
-    target_link_libraries(pr_base_memory PRIVATE qontra)
-#   target_link_libraries(pr_rsc_memory PRIVATE qontra)
-
-#   target_compile_definitions(pr_base_memory PUBLIC PROTEAN_PERF)
-=======
         src/protean/experiments.cpp)
     add_executable(pr_planar_memory
         main/protean/experiments/base/run_planar_code.cpp)
     target_link_libraries(pr_base_memory PRIVATE qontra)
     target_link_libraries(pr_planar_memory PRIVATE qontra)
->>>>>>> b10273ad
 endif()