--- conflicted
+++ resolved
@@ -2,8 +2,8 @@
  *  date:   28 August 2023
  * */
 
-<<<<<<< HEAD
-
+#define MLPACK_ENABLE_ANN_SERIALIZATION
+#define ARMA_OPENMP_THREADS 32
 #define DISABLE_MPI
 #define USE_NEURAL_NET
 
@@ -13,17 +13,6 @@
 #include <parsing/cmd.h>
 #include <instruction.h>
 #include <tables.h>
-=======
-#define ARMA_OPENMP_THREADS 32
-
-#include "decoder/mwpm.h"
-#include "decoder/neural.h"
-#include "decoder/restriction.h"
-#include "experiments.h"
-#include "parsing/cmd.h"
-#include "instruction.h"
-#include "tables.h"
->>>>>>> 34e35424
 
 #include <filesystem>
 #include <fstream>
@@ -83,15 +72,15 @@
     experiments::G_USE_MPI = false;
 #endif
 
-    std::cout << "arma config: " << arma::arma_config::mp_threads << "\n";
-    std::cout << "arma threads: " << arma::mp_thread_limit::get() << "," << arma::mp_thread_limit::in_parallel() << "\n";
-    std::cout << "omp threads: " << omp_get_max_threads() << "\n";
-
     // Get schedule from file.
     schedule_t sch = schedule_from_file(asm_file);
     // Define Decoder.
     stim::Circuit error_model = get_circuit(sch, p);
 #ifdef USE_NEURAL_NET
+    std::cout << "arma config: " << arma::arma_config::mp_threads << "\n";
+    std::cout << "arma threads: " << arma::mp_thread_limit::get() << "," << arma::mp_thread_limit::in_parallel() << "\n";
+    std::cout << "omp threads: " << omp_get_max_threads() << "\n";
+
     using namespace mlpack;
     NeuralDecoder dec(error_model);
     // Check if model file exists. If so, load it in. 
@@ -129,7 +118,6 @@
         std::filesystem::path output_folder(output_path.parent_path());
         safe_create_directory(output_folder);
     }
-
     bool write_header = !std::filesystem::exists(output_path);
 #ifndef DISABLE_MPI
     MPI_Barrier(MPI_COMM_WORLD);
