/* author: Suhas Vittal 
 * date:   31 May 2023 
 * */

#include "protean/compiler.h"

namespace qontra {
namespace protean {

static uint64_t MIDDLEMAN_INDEX = 1;

#define TYPE_OFFSET     62
#define GEN_OFFSET      40
#define GEN_MASK        ((1L << 22)-1L)
#define ID_MASK        ((1L << 32)-1L)

#define PRINT_V(id)  (id >> TYPE_OFFSET) << "|"\
                        << ((id >> GEN_OFFSET) & GEN_MASK)\
                        << "|" << (id & ID_MASK)

using namespace graph;
using namespace compiler;

ir_t*
Compiler::run(TannerGraph* tanner_graph, const schedule_t& ideal_sch) {
    // Set state variables to initial values.
    compile_round = 0;

    uint rounds_without_progress = 0;

    ir_t* best_result = nullptr;
    ir_t* ir = new ir_t;
    ir->curr_spec = tanner_graph;
    ir->arch = new Processor3D;
    ir->schedule = ideal_sch;
__place:
    if (params.verbose) {
        std::cout << "[ place ] ---------------------\n";
    }
    place(ir);
    if (params.verbose) {
        std::cout << "\tnumber of qubits = " << ir->arch->get_vertices().size() << "\n";
        std::cout << "\tconnectivity = " << ir->arch->get_mean_connectivity() << ", max = "
                    << ir->arch->get_max_connectivity() << "\n";
        std::cout << "\tthickness = " << ir->arch->get_thickness() << "\n";
        std::cout << "[ unify ] ---------------------\n";
    }
    unify(ir);
__reduce:
    if (params.verbose) {
        std::cout << "\tnumber of qubits = " << ir->arch->get_vertices().size() << "\n";
        std::cout << "\tconnectivity = " << ir->arch->get_mean_connectivity() << ", max = "
                    << ir->arch->get_max_connectivity() << "\n";
        std::cout << "\tthickness = " << ir->arch->get_thickness() << "\n";
        std::cout << "[ reduce ] ---------------------\n";
    }
    reduce(ir);
    // Check if we need to call merge or split
    if (params.verbose) {
        std::cout << "\tnumber of qubits = " << ir->arch->get_vertices().size() << "\n";
        std::cout << "\tconnectivity = " << ir->arch->get_mean_connectivity() << ", max = "
                    << ir->arch->get_max_connectivity() << "\n";
        std::cout << "\tthickness = " << ir->arch->get_thickness() << "\n";
    }
__constraints:
    if (rounds_without_progress > 0) {
        if (check_size_violation(ir)) {
            if (params.verbose) std::cout << "[ merge ] ---------------------\n";
            if (merge(ir))  goto __reduce;
        }
        if (check_connectivity_violation(ir)) {
            if (params.verbose) std::cout << "[ split ] ---------------------\n";
            if (split(ir))  goto __reduce;
        }
        if (check_thickness_violation(ir)) {
            if (params.verbose) std::cout << "[ flatten ] ------------------------\n";
            if (flatten(ir))    goto __reduce;
        }
    }
__schedule:
    if (params.verbose) {
        std::cout << "[ schedule ] ---------------------\n";
    }
    xform_schedule(ir);
    if (params.verbose) {
        std::cout << "\t#ops = " << ir->schedule.size() << "\n";
//      std::cout << "\tdepth = " << ir->dependency_graph->get_depth() << "\n";

        std::cout << "[ score ] ---------------------\n";
    }
__score:
    score(ir);
    if (params.verbose) {
        std::cout << "\tcost = " << ir->score << ", valid = " << ir->valid << "\n";
        std::cout << "\trounds without progress = " << rounds_without_progress << "\n";
    }
    // Update result.
    if (best_result == nullptr 
        || !best_result->valid 
        || (ir->valid && ir->score < best_result->score)) 
    {
        best_result = ir;
    } else if (ir->score <= best_result->score + 1e-2) {
        std::cout << "\tNO PROGRESS.\n";
        rounds_without_progress++;
        if (rounds_without_progress >= 2) return best_result;
    } else if (ir->score > best_result->score) {
        return best_result;
    }
    if (!ir->valid) {
        rounds_without_progress++;
        if (rounds_without_progress >= 10) return best_result;
    }
    // Reset ir (except Tanner graph).
    ir_t* new_ir = new ir_t;
    new_ir->curr_spec = ir->curr_spec;
    new_ir->arch = new Processor3D;
    new_ir->schedule = ideal_sch;
    // Perform transformations on Tanner graph.
    compile_round++;
    if (params.verbose)      std::cout << "[ induce ] ---------------------\n";
    if (induce(new_ir)) {
        if (best_result != ir) delete ir;
        ir = new_ir;
        goto __place;
    }

    delete new_ir;

    if (params.verbose)      std::cout << "[ sparsen ] ---------------------\n";
<<<<<<< HEAD
    sparsen(new_ir);
    if (best_result != ir) delete ir;
    ir = new_ir;
    goto __place;
=======
    if (sparsen(ir)) {
        goto __place;
    }

    if (params.verbose)      std::cout << "[ raise ] -----------------------\n";
    raise(ir);
    goto __constraints;
>>>>>>> ce528a16
}

void
Compiler::place(ir_t* curr_ir) {
    // We design an architecture according to the following rules:
    //  (1) If X has predecessors, then we connect it to other checks
    //      and data qubits as follows:
    //          (a) We first connect it to other preceding parity checks.
    //          (b) We then connect it to gauge qubits.
    //          (c) Finally, we consider data qubits.
    //      such that the data qubits involved in the connected parity and
    //      gauge qubits are nonintersecting.
    //  (2) If X has no predecessors, we directly connect it to its data qubits.
    
    // First create the qubits for each vertex.
    TannerGraph* tanner_graph = curr_ir->curr_spec;
    Processor3D* arch = curr_ir->arch;
    for (auto v : tanner_graph->get_vertices()) {
        proc3d::vertex_t* w = new proc3d::vertex_t;
        w->id = v->id;
        w->processor_layer = 0;
        arch->add_vertex(w);
    }
    // Now make the connections.
    for (auto tv : tanner_graph->get_vertices()) {
        if (tv->qubit_type == tanner::vertex_t::DATA)    continue;
        auto pv = arch->get_vertex(tv->id);

        auto tv_adj = tanner_graph->get_neighbors(tv);
        auto pred = tanner_graph->get_predecessors(tv);
        if (pred.empty() || (compile_round == 0)) {
            // Just connect to the data qubits.
            for (auto tw : tv_adj) {
                auto pw = arch->get_vertex(tw->id);
                proc3d::edge_t* e = new proc3d::edge_t;
                e->src = (void*)pv;
                e->dst = (void*)pw;
                arch->add_edge(e);
            }
        } else {
            // Scan for other parity checks.            
            std::set<tanner::vertex_t*> unsat_adj(tv_adj.begin(), tv_adj.end());
            for (auto it = pred.begin(); it != pred.end(); ) {
                tanner::vertex_t* tw = *it;
                auto tw_adj = tanner_graph->get_neighbors(tw);
                bool is_subset_of_unsat = is_subset_of(tw_adj, unsat_adj);
                if (!is_subset_of_unsat) {
                    // No reason to connect to this qubit.
                    it = pred.erase(it);
                    continue;
                }
                if (tw->qubit_type & 0x2) { 
                    // It is another parity qubit 
                    std::set<tanner::vertex_t*> unsat_diff;
                    std::set_difference(unsat_adj.begin(), unsat_adj.end(),
                                        tw_adj.begin(), tw_adj.end(),
                                        std::inserter(unsat_diff, unsat_diff.begin()));
                    unsat_adj = unsat_diff;
                    
                    auto pw = arch->get_vertex(tw->id);
                    auto e = new proc3d::edge_t;
                    e->src = (void*)pv;
                    e->dst = (void*)pw;
                    arch->add_edge(e);
                    it = pred.erase(it);
                } else {
                    it++;
                }
            }
            // Go through once more and try to connect to gauge qubits.
            for (auto it = pred.begin(); it != pred.end(); ) {
                tanner::vertex_t* tw = *it;
                auto tw_adj = tanner_graph->get_neighbors(tw);
                bool is_subset_of_unsat = is_subset_of(tw_adj, unsat_adj);
                if (!is_subset_of_unsat) {
                    // No reason to connect to this qubit.
                    it = pred.erase(it);
                    continue;
                }
                // Anything remaining must be a gauge qubit.
                std::set<tanner::vertex_t*> unsat_diff;
                std::set_difference(unsat_adj.begin(), unsat_adj.end(),
                                    tw_adj.begin(), tw_adj.end(),
                                    std::inserter(unsat_diff, unsat_diff.begin()));
                unsat_adj = unsat_diff;
                auto pw = arch->get_vertex(tw->id);
                auto e = new proc3d::edge_t;
                e->src = (void*)pv;
                e->dst = (void*)pw;
                arch->add_edge(e);
                it = pred.erase(it);
            }
            // If any data qubits remain in the unsat set, connect to them as well.
            for (auto tw : unsat_adj) {
                auto pw = arch->get_vertex(tw->id);
                auto e = new proc3d::edge_t;
                e->src = (void*)pv;
                e->dst = (void*)pw;
                arch->add_edge(e);
            }
        }
    }
    // Update IR.
    for (auto tv : tanner_graph->get_vertices()) {
        if (tv->qubit_type == tanner::vertex_t::DATA)   continue;   // No need to track data
                                                                    // qubits, as they never
                                                                    // change or gain roles.
        auto pv = arch->get_vertex(tv->id);
        curr_ir->qubit_to_roles[pv] = std::vector<tanner::vertex_t*>();
        curr_ir->qubit_to_roles[pv].push_back(tv);
        curr_ir->role_to_qubit[tv] = pv;

        if (tv->qubit_type == tanner::vertex_t::GAUGE)  curr_ir->is_gauge_only.insert(pv);
    }
}

void
Compiler::unify(ir_t* curr_ir) {
    // No need to check for constraint violations in unify
    // as unify will always reduce the number of qubits and
    // connectivity.

    TannerGraph* tanner_graph = curr_ir->curr_spec;
    std::map<uint, std::vector<tanner::vertex_t*>> weight_to_checks;
    for (auto tv : tanner_graph->get_vertices()) {
        if (tv->qubit_type != tanner::vertex_t::XPARITY
            && tv->qubit_type != tanner::vertex_t::ZPARITY) continue;
        uint w = tanner_graph->get_degree(tv);
        if (!weight_to_checks.count(w)) weight_to_checks[w] = std::vector<tanner::vertex_t*>();
        weight_to_checks[w].push_back(tv);
    }
    // Now, check if any checks in each equivalence class have the same adjacency list.
    for (auto pair : weight_to_checks) {
        const auto& checks = pair.second;
        std::set<tanner::vertex_t*> already_removed;
        for (uint i = 0; i < checks.size(); i++) {
            auto tv = checks[i];
            if (already_removed.count(tv))  continue;

            auto tv_adj = tanner_graph->get_neighbors(tv);
            for (uint j = i+1; j < checks.size(); j++) {
                auto tw = checks[j];
                if (already_removed.count(tw))  continue;

                auto tw_adj = tanner_graph->get_neighbors(tw);
                if (tv_adj.size() != tw_adj.size()) continue;
                std::vector<tanner::vertex_t*> intersect_adj;
                std::set_symmetric_difference(tv_adj.begin(), tv_adj.end(),
                                    tw_adj.begin(), tw_adj.end(),
                                    std::back_inserter(intersect_adj));
                if (intersect_adj.empty()) {
                    // Delete the second check and merge the roles.
                    auto pv = curr_ir->role_to_qubit[tv];
                    auto pw = curr_ir->role_to_qubit[tw];
                    if (params.verbose) {
                        std::cout << "\tMerging " << PRINT_V(pw->id) << " with "
                                << PRINT_V(pv->id) << "\n";
                    }
                    curr_ir->role_to_qubit[tw] = pv;
                    
                    for (auto tu : curr_ir->qubit_to_roles[pw]) {
                        curr_ir->qubit_to_roles[pv].push_back(tu);
                    }
                    curr_ir->arch->delete_vertex(pw);
                    curr_ir->qubit_to_roles.erase(pw);

                    already_removed.insert(tw);
                }
            }
        }
    }
    // Reallocate edges on the processor.
    curr_ir->arch->reallocate_edges();
}

void
Compiler::reduce(ir_t* curr_ir) {
    // We need not check if any connectivity constraints are violated as connectivity is
    // maintained.
    //
    // Modify the architecture by contracting degree-2 non-data qubits and removing
    // zero-degree qubits (these are obviously gauge qubits).
    TannerGraph* tanner_graph = curr_ir->curr_spec;
    Processor3D* arch = curr_ir->arch;
    // Solve this as a maximum matching problem.
    using namespace lemon;
    ListGraph matching_graph;
    ListGraph::EdgeMap<int> graph_weights(matching_graph);

    std::map<proc3d::vertex_t*, ListGraph::Node> proc2lemon;
    std::map<ListGraph::Node, proc3d::vertex_t*> lemon2proc;

    for (auto pv : arch->get_vertices()) {
        if (curr_ir->is_data(pv))   continue;
        uint deg = arch->get_degree(pv);
        // First check if it is zero-degree.
        if (deg == 0) {
            arch->delete_vertex(pv);
            for (auto tv : curr_ir->qubit_to_roles[pv]) {
                curr_ir->role_to_qubit.erase(tv);
            }
            curr_ir->qubit_to_roles.erase(pv);
            continue;
        }
        // Otherwise, just skip if deg > 2.
        if (deg > 2)    continue;
        auto pv_adj = arch->get_neighbors(pv);
        // When contracting, we must shift the role of the contracted
        // qubit to a non-data qubit. Check if it has any adjacent
        // non-data qubits.
        //
        // Also check if this qubit is only connected to data qubits. If it is a
        // gauge qubit, then remove it.
        uint victim_degree = std::numeric_limits<uint>::max();
        proc3d::vertex_t* victim = nullptr;
        bool victim_is_gauge = false;
        bool any_nondata_neighbors = false;
        for (auto pw : pv_adj) {
            auto tw = tanner_graph->get_vertex(pw->id);
            if (tw == nullptr)  continue;
            if (tw->qubit_type != tanner::vertex_t::DATA)   any_nondata_neighbors = true;
        }
        if (!any_nondata_neighbors) {
            if (!curr_ir->is_gauge_only.count(pv))   goto reduce_do_not_remove_nondata;
            // Otherwise delete the qubit.
            if (params.verbose) {
                std::cout << "\tDeleting qubit " << PRINT_V(pv->id) << "\n";
            }
            for (auto tv : curr_ir->qubit_to_roles[pv]) {
                curr_ir->role_to_qubit.erase(tv);
            }
            curr_ir->qubit_to_roles.erase(pv);
            curr_ir->is_gauge_only.erase(pv);
            arch->delete_vertex(pv);
            continue;
        }
reduce_do_not_remove_nondata:
        // Create node for pv.
        ListGraph::Node pv_node;
        if (!proc2lemon.count(pv)) {
            pv_node = matching_graph.addNode();
            proc2lemon[pv] = pv_node;
            lemon2proc[pv_node] = pv;
        } else {
            pv_node = proc2lemon[pv];
        }

        for (auto pw : pv_adj) {
            auto tw = tanner_graph->get_vertex(pw->id);
            if (tw == nullptr)  continue;
            if (tw->qubit_type == tanner::vertex_t::DATA)   continue;
            uint pw_deg = arch->get_degree(pw);
            if (pw_deg <= 2)    continue;
            ListGraph::Node pw_node;
            if (!proc2lemon.count(pw)) {
                pw_node = matching_graph.addNode();
                proc2lemon[pw] = pw_node;
                lemon2proc[pw_node] = pw;
            } else {
                pw_node = proc2lemon[pw];
            }
            auto e = matching_graph.addEdge(pv_node, pw_node);
            // Prioritize matching to gauge qubits.
            graph_weights[e] = curr_ir->is_gauge_only.count(pw) ? 1 : 1;
        }
    }
    // Now that we have the matching structure completed, solve for the maximum matching.
    MaxWeightedMatching matching(matching_graph, graph_weights);
    matching.run();
    std::set<proc3d::vertex_t*> visited;
    std::set<proc3d::vertex_t*> deallocated;
    std::vector<proc3d::edge_t*> new_edges; // We're temporarily storing the new edges in a
                                            // std::vector because adding edges will cause
                                            // planarity checks. To not do these prematurely,
                                            // we will allocate the edges and add them after
                                            // deleting pv.
    for (auto pair : proc2lemon) {
        auto pv = pair.first;
        auto pv_node = pair.second;
        auto pw_node = matching.mate(pv_node);
        auto pw = lemon2proc[pw_node];

        if (pw == nullptr || pv == nullptr)  continue;
        if (visited.count(pv) || visited.count(pw)) continue;
        
        uint deg_pv = arch->get_degree(pv);
        if (deg_pv > 2) {
            // Swap pv and pw
            auto tmp = pv;
            pv = pw; pw = tmp;
        }
        // Delete pv and connect its neighbors to pw.
        auto pv_adj = arch->get_neighbors(pv);
        for (auto pu : pv_adj) {
            if (pu == pw)   continue;
            auto e = new proc3d::edge_t;
            e->src = (void*)pw;
            e->dst = (void*)pu;
            new_edges.push_back(e);
        }
        curr_ir->is_gauge_only.erase(pw);
        for (auto tv : curr_ir->qubit_to_roles[pv]) {
            curr_ir->role_to_qubit[tv] = pw;
            curr_ir->qubit_to_roles[pw].push_back(tv);
        }
        curr_ir->qubit_to_roles.erase(pv);

        if (params.verbose) {
            std::cout << "\tReducing " << PRINT_V(pv->id) << " to " << PRINT_V(pw->id) << "\n";
        }
        
        visited.insert(pv);
        visited.insert(pw);
        deallocated.insert(pv);
    }
    for (auto pv : deallocated) arch->delete_vertex(pv);
    arch->reallocate_edges();
    for (auto e : new_edges)    arch->add_edge(e);
}

bool
Compiler::merge(ir_t* curr_ir) {
    Processor3D* arch = curr_ir->arch;

    uint min_total_degree = std::numeric_limits<uint>::max();
    proc3d::edge_t* min_edge = nullptr;
    for (auto e : arch->get_edges()) {
        auto v1 = (proc3d::vertex_t*)e->src;
        auto v2 = (proc3d::vertex_t*)e->dst;
        // Make sure neither qubit is a data qubit.
        if (curr_ir->is_data(v1) || curr_ir->is_data(v2))   continue;
        uint d = arch->get_degree(v1) + arch->get_degree(v2);
        if (d < min_total_degree) {
            min_total_degree = d;
            min_edge = e;
        }
    }
    if (min_edge == nullptr)    return false;
    // Merge the qubits in the min_edge.
    auto v1 = (proc3d::vertex_t*)min_edge->src;
    auto v2 = (proc3d::vertex_t*)min_edge->dst;
    std::vector<proc3d::edge_t*> new_edges;
    for (auto w : arch->get_neighbors(v2)) {
        if (w == v1)    continue;
        if (arch->contains(v1, w))  continue;

        auto f = new proc3d::edge_t;
        f->src = (void*)v1;
        f->dst = (void*)w;
        new_edges.push_back(f);
    }
    // Transfer roles of v2 to v1 and delete v2.
    for (auto tv : curr_ir->qubit_to_roles[v2]) {
        curr_ir->qubit_to_roles[v1].push_back(tv);
        curr_ir->role_to_qubit[tv] = v1;
    }
    if (params.verbose) {
        std::cout << "\tDeleted qubit " << PRINT_V(v2->id) << " and merged it with "
                << PRINT_V(v1->id) << ".\n";
    }
    arch->delete_vertex(v2);
    // Add new edges
    for (auto f : new_edges)    arch->add_edge(f);
    return true;
}

bool
Compiler::split(ir_t* curr_ir) {
    Processor3D* arch = curr_ir->arch;
    
    uint max_degree = 0;
    proc3d::vertex_t* target;
    for (auto v : arch->get_vertices()) {
        uint d = arch->get_degree(v);
        if (d > max_degree) {
            target = v;
            max_degree = d;
        }
    }
    if (max_degree <= 3)    return false; // Don't even try -- no point.

    // Create the partner qubit
    proc3d::vertex_t* dup = new proc3d::vertex_t;
    dup->id = ((target->id & ID_MASK) << GEN_OFFSET) 
                | MIDDLEMAN_INDEX++ 
                | (tanner::vertex_t::GAUGE << TYPE_OFFSET);
    arch->add_vertex(dup);
    auto target_dup = new proc3d::edge_t;
    target_dup->src = target;
    target_dup->dst = dup;
    // Create a dummy entry for roles
    curr_ir->qubit_to_roles[dup] = std::vector<tanner::vertex_t*>();
    // Create adjacency list -- equally partition neighbors of target between target and dup.
    auto tar_adj = arch->get_neighbors(target);

    std::vector<proc3d::edge_t*> new_edges;
    for (uint i = 0; i < (max_degree>>1); i++) {
        auto pv = tar_adj[i];
        proc3d::edge_t* e = new proc3d::edge_t;
        e->src = (void*)dup;
        e->dst = (void*)pv;
        new_edges.push_back(e);
        // Delete the edge between target and pv.
        auto f = arch->get_edge(target, pv);
        arch->delete_edge(f);
    }

    arch->add_edge(target_dup);
    for (auto e : new_edges)    arch->add_edge(e);
    return true;
}

bool
Compiler::flatten(ir_t* curr_ir) {
    Processor3D* arch = curr_ir->arch;
    proc3d::edge_t* violator = nullptr;
    for (auto e : arch->get_edges()) {
        auto impl = arch->get_physical_edges(e);
        if (impl.size() > 1) {
            uint layer = impl[1]->processor_layer;
            if (layer > constraints.max_thickness) {
                violator = e;
                break;
            }
        }
    }
    if (violator == nullptr)    return false;

    proc3d::vertex_t* src = (proc3d::vertex_t*)violator->src;
    proc3d::vertex_t* dst = (proc3d::vertex_t*)violator->dst;
    proc3d::vertex_t* mm = new proc3d::vertex_t;
    mm->id = (src->id & ID_MASK)
                | ((src->id >> TYPE_OFFSET) << (GEN_OFFSET-2))
                | ((MIDDLEMAN_INDEX++) << GEN_OFFSET)
                | (tanner::vertex_t::GAUGE << TYPE_OFFSET);
    curr_ir->qubit_to_roles[mm] = std::vector<tanner::vertex_t*>();

    if (params.verbose) {
        std::cout << "\tCreated gauge " << PRINT_V(mm->id) << " for coupling between "
            << PRINT_V(src->id) << " and " << PRINT_V(dst->id) << ".\n";
    }
    
    auto src_mm = new proc3d::edge_t;
    src_mm->src = src;
    src_mm->dst = mm;
    auto mm_dst = new proc3d::edge_t;
    mm_dst->src = mm;
    mm_dst->dst = dst;

    arch->delete_edge(violator);
    arch->add_edge(src_mm);
    arch->add_edge(mm_dst);
    return true;
}

void
Compiler::xform_schedule(ir_t* curr_ir) {
}


void
Compiler::score(ir_t* curr_ir) {
    curr_ir->arch->reallocate_edges();
    // Check if constraints are maintained.
    curr_ir->valid = !check_connectivity_violation(curr_ir)
                && !check_size_violation(curr_ir)
                && curr_ir->arch->get_thickness() <= constraints.max_thickness;
    // If constraints are maintained, score the IR.
    if (curr_ir->valid)  curr_ir->score = objective(curr_ir);
}

bool
Compiler::induce(ir_t* curr_ir) {
    TannerGraph* tanner_graph = curr_ir->curr_spec;
    auto vertices = tanner_graph->get_vertices();

    bool any_change = false;
    
    uint new_max_cw = max_induced_check_weight;
    for (uint i = 0; i < vertices.size(); i++) {
        auto tv = vertices[i];
        if (tv->qubit_type == tanner::vertex_t::DATA
            || tanner_graph->get_degree(tv) > max_induced_check_weight)  continue;
        for (uint j = i+1; j < vertices.size(); j++) {
            auto tw = vertices[j];
            if (tw->qubit_type == tanner::vertex_t::DATA
                || tanner_graph->get_degree(tw) > max_induced_check_weight)  continue;
            auto ti = tanner_graph->induce_predecessor(tv, tw);
            if (ti != nullptr) {
                uint d = tanner_graph->get_degree(ti);
                if (d < new_max_cw) new_max_cw = d;
                any_change = true;
                if (params.verbose) {
                    std::cout << "\tInduced gauge " << PRINT_V(ti->id)
                                << " on " << PRINT_V(tv->id) << " and " << PRINT_V(tw->id)
                                << " succeeded.\n";
                }
            }
        }
    }
    max_induced_check_weight = new_max_cw;

    return any_change;
}

bool
Compiler::sparsen(ir_t* curr_ir) {
    TannerGraph* tanner_graph = curr_ir->curr_spec;
    auto vertices = tanner_graph->get_vertices();

    uint max_degree = 0;
    tanner::vertex_t* target = nullptr;
    // Get maximum degree vertex in tanner graph.
    for (auto tv : vertices) {
        if (tv->qubit_type == tanner::vertex_t::DATA
            || curr_ir->sparsen_visited_set.count(tv))  continue;
        uint d = tanner_graph->get_degree(tv);
        if (d > max_degree) {
            target = tv;
            max_degree = d;
        }
    }
    if (target == nullptr)  return false;
    auto target_adj = tanner_graph->get_neighbors(target);
    for (uint i = 1; i < target_adj.size()-1; i += 2) {
        // We leave up to a degree of 3 (as leaving a degree of 2 will simply
        // result in reduction in the "reduce" pass).
        auto tx = target_adj[i-1];
        auto ty = target_adj[i];
        std::vector<tanner::vertex_t*> tg_adj{tx, ty};
        if (tanner_graph->has_copy_in_gauges(tg_adj)) continue;
        // Create a new gauge qubit.
        tanner::vertex_t* tg = new tanner::vertex_t;
        uint64_t index = tanner_graph->get_vertices_by_type(tanner::vertex_t::GAUGE).size();
        tg->id = (index) | (tanner::vertex_t::GAUGE << TYPE_OFFSET);
        tg->qubit_type = tanner::vertex_t::GAUGE;
        tanner_graph->add_vertex(tg);
        // Add corresponding edges.
        tanner::edge_t* tx_tg = new tanner::edge_t;
        tx_tg->src = (void*)tx;
        tx_tg->dst = (void*)tg;
        tanner_graph->add_edge(tx_tg);

        tanner::edge_t* ty_tg = new tanner::edge_t;
        ty_tg->src = (void*)ty;
        ty_tg->dst = (void*)tg;
        tanner_graph->add_edge(ty_tg);
        
        if (params.verbose) {
            std::cout << "\t( " << PRINT_V(target->id) << " ) Added new gauge between " 
                            << PRINT_V(tx->id) << " and "
                            << PRINT_V(ty->id) << "\n";
        }
    }
    return true;
}

<<<<<<< HEAD
=======
void
Compiler::raise(ir_t* curr_ir) {
    Processor3D* arch = curr_ir->arch;
    auto cpl_length_table = arch->get_coupling_lengths();
    std::vector<proc3d::edge_t*> in_plane_edges;
    for (auto e : arch->get_edges()) {
        if (!arch->has_complex_coupling(e)) in_plane_edges.push_back(e);
    }

    auto cmp = [&] (proc3d::edge_t* e1, proc3d::edge_t* e2) {
        return cpl_length_table[e1] > cpl_length_table[e2];
    };
    auto longest_coupling = *(std::min_element(
                                    in_plane_edges.begin(),
                                    in_plane_edges.end(),
                                    cmp));
    arch->force_out_of_plane(longest_coupling);
}

void
print_connectivity(Processor3D* arch) {
    std::cout << "Connections:\n";
    for (auto v : arch->get_vertices()) {
        std::cout << "\tQubit " << PRINT_V(v->id) << ":\t";
        for (auto w : arch->get_neighbors(v)) {
            std::cout << " " << PRINT_V(w->id);
            if (w->is_tsv_junction())   std::cout << "(V)";
        }
        std::cout << "\n";
    }
}

void
print_schedule(const schedule_t& sched) {
    std::cout << "Schedule:\n";
    for (auto op : sched) {
        std::cout << "\t" << op.name;
        for (uint x : op.operands) {
            std::cout << " " << PRINT_V(x);
        }
        std::cout << "\n";
    }
}

>>>>>>> ce528a16
stim::Circuit
build_stim_circuit(
        compiler::ir_t* ir, 
        uint rounds, 
        const std::vector<uint>& obs, 
        bool is_memory_x,
        ErrorTable& errors,
        TimeTable& times) 
{
    auto tanner_graph = ir->curr_spec;
    auto arch = ir->arch;
    auto dependency_graph = ir->dependency_graph;
    // First assign data qubits, then assign other qubits.    
    // This will keep the numbering consistent with the spec provided by the user.
    uint k = 0;
    std::map<uint, uint> id_to_num;
    for (auto v : tanner_graph->get_vertices_by_type(tanner::vertex_t::DATA)) {
        id_to_num[v->id] = v->id;   // Note that data qubits have the same ID as
                                    // in the physical architecture.
        if (v->id > k)  k = v->id;
    }
    const uint n_data = k+1;
    for (auto v : arch->get_vertices()) {
        if (ir->is_data(v)) continue;
        id_to_num[v->id] = ++k;
    }
    const uint n_nondata = k - n_data;
    const uint n = k;

    stim::Circuit circuit;
    // Add initialization for memory experiment.
    for (auto v : arch->get_vertices()) {
        uint i = id_to_num[v->id];
        circuit.append_op("R", {i});
#ifndef DISABLE_ERRORS
        circuit.append_op("X_ERROR", {i}, errors.op1q["R"][v->id]); 
#endif
        if (is_memory_x && i < n_data) {
            circuit.append_op("H", {i});
#ifndef DISABLE_ERRORS
            circuit.append_op("DEPOLARIZE1", {i}, errors.op1q["H"][v->id]); 
#endif
        }
    }
    // Add syndrome extraction rounds to circuit. 
    // Note that the schedule is one round.
    fp_t prev_round_length = 0.0;
    uint prev_round_meas = 0;
    for (uint r = 0; r < rounds; r++) {
        circuit.append_op("TICK", {});
        // Apply decoherence on data qubits.
        for (uint i = 0; i < n_data; i++) {
            fp_t e = 1.0 - exp(-prev_round_length / times.t1[i]);
#ifndef DISABLE_ERRORS
            circuit.append_op("DEPOLARIZE1", {i}, e);
#endif
        }
        // Schedule operations by depth in the circuit.
        prev_round_length = 0.0;

        uint this_round_meas = 0;
        std::vector<uint> meas_events;
        for (uint d = 1; d <= dependency_graph->get_depth(); d++) {
            circuit.append_op("TICK", {});

            auto ops = dependency_graph->get_vertices_at_depth(d);
            fp_t layer_length = 0.0;
            for (auto v : ops) {
                Instruction* inst = v->inst_p;
                if (inst->name == "NOP")    continue;

                std::vector<uint> operands = inst->operands;
                // Add operation and add errors depending on which operation it is.
                fp_t max_opt = 0;
                if (inst->name == "CX") {
                    for (uint j = 0; j < operands.size(); j += 2) {
                        uint x1 = operands[j];
                        uint x2 = operands[j+1];
                        auto x1_x2 = std::make_pair(x1, x2);

                        uint i1 = id_to_num[x1];
                        uint i2 = id_to_num[x2];

                        circuit.append_op(inst->name, {i1, i2});
#ifndef DISABLE_ERRORS
                        circuit.append_op("L_TRANSPORT", {i1, i2},
                                errors.op2q_leakage_transport["CX"][x1_x2]);
                        circuit.append_op("L_ERROR", {i1, i2},
                                errors.op2q_leakage_injection["CX"][x1_x2]);
                        circuit.append_op("DEPOLARIZE2", {i1, i2},
                                errors.op2q["CX"][x1_x2]);
#endif
                        // To implement crosstalk, we will just apply depolarizing
                        // errors on nearby qubits.
                        /*
                        auto pv1 = arch->get_vertex(x1);
                        auto pv2 = arch->get_vertex(x2);
                        for (auto pw : arch->get_neighbors(pv1)) {
                            if (pw == pv2)  continue;
                            uint iw = id_to_num[pw->id];
                            circuit.append_op("DEPOLARIZE1", {iw}, 
                                    errors.op2q_crosstalk["CX"][x1_x2]);
                        }
                        for (auto pw : arch->get_neighbors(pv2)) {
                            if (pw == pv1)  continue;
                            uint iw = id_to_num[pw->id];
                            circuit.append_op("DEPOLARIZE1", {iw}, 
                                    errors.op2q_crosstalk["CX"][x1_x2]);
                        }
                        fp_t t = times.op2q["CX"][x1_x2];
                        if (t > max_opt)    max_opt = t;
                        */
                    }
                } else {
                    for (uint x : operands) {
                        uint i = id_to_num[x];
                        if (inst->name == "Mrc" || inst->name == "Mnrc") {
#ifndef DISABLE_ERRORS
                            circuit.append_op("X_ERROR", {i}, errors.op1q["Mrc"][x]);
#endif
                            circuit.append_op("M", {i});

                            // If this measuring the same check as the memory experiment
                            // targets, then mark it as a recorded detection event.
                            if (inst->is_measuring_x_check == is_memory_x) {
                                meas_events.push_back(this_round_meas);
                            }
                            this_round_meas++;
                        } else if (inst->name == "R") {
                            circuit.append_op(inst->name, {i});
#ifndef DISABLE_ERRORS
                            circuit.append_op("X_ERROR", {i}, errors.op1q["R"][x]);
#endif
                        } else {
                            circuit.append_op(inst->name, {i});
#ifndef DISABLE_ERRORS
                            circuit.append_op("DEPOLARIZE1", {i}, errors.op1q["H"][x]);
#endif
                        }
                        fp_t t = times.op1q[inst->name][x];
                        if (t > max_opt)    max_opt = t;
                    }
                }
                if (layer_length < max_opt) layer_length = max_opt;
            }
            prev_round_length += layer_length;
        }
        // Add error detection events.
        if (r == 0) {
            for (uint m : meas_events) {
                circuit.append_op("DETECTOR", 
                        { (this_round_meas - m) | stim::TARGET_RECORD_BIT });
            }
        } else {
            for (uint m : meas_events) {
                circuit.append_op("DETECTOR", 
                    { (this_round_meas - m) | stim::TARGET_RECORD_BIT,
                        (this_round_meas - m + prev_round_meas) | stim::TARGET_RECORD_BIT });
            }
        }
        prev_round_meas = this_round_meas;
    }
    // Finally, measure all the data qubits.
    for (uint i = 0; i < n_data; i++) {
        // Don't have any errors -- makes life easier.
        if (is_memory_x) {
            circuit.append_op("H", {i});
        }
        circuit.append_op("M", {i});
    }
    // Record observable.
    std::vector<uint> obs_inc;
    for (uint i : obs) {
        obs_inc.push_back((n_data - i) | stim::TARGET_RECORD_BIT);
    }
    std::sort(obs_inc.begin(), obs_inc.end());
    circuit.append_op("OBSERVABLE_INCLUDE", obs_inc, 0);
    return circuit;
}

void
write_ir_to_folder(ir_t* ir, std::string folder_name) {
    std::filesystem::path folder(folder_name);
    safe_create_directory(folder);
    std::filesystem::path arch_folder = folder/"arch";
    safe_create_directory(arch_folder);
    // Write spec.txt
    std::filesystem::path spec = folder/"spec.txt";
    std::ofstream spec_out(spec);

    TannerGraph* tanner_graph = ir->curr_spec;
    for (auto tv : tanner_graph->get_vertices()) {
        if (tv->qubit_type == tanner::vertex_t::DATA)   continue;
        spec_out << "GXZ"[tv->qubit_type-1] << (tv->id & ID_MASK);
        for (auto tw : tanner_graph->get_neighbors(tv)) {
            spec_out << "," << tw->id;
        }
        spec_out << "\n";
    }
    // Write arch/coupling files.
    std::filesystem::path flat_map = arch_folder/"flat_map.txt";
    std::filesystem::path d3d_map = arch_folder/"3d_map.txt";

    std::ofstream flat_map_out(flat_map);
    std::ofstream d3d_map_out(d3d_map);
    
    Processor3D* arch = ir->arch;
    // First, organize the qubits into more appropriate ids.
    std::map<uint64_t, uint64_t> id_to_num;
    uint k = 0;
    for (auto v : arch->get_vertices())  id_to_num[v->id] = k++;
    // Now, write the architecture.
    for (auto e : arch->get_edges()) {
        auto pv = (proc3d::vertex_t*)e->src;
        auto pw = (proc3d::vertex_t*)e->dst;
        // Flat map is pretty straightforward.
        flat_map_out << id_to_num[pv->id] << "," << id_to_num[pw->id] << "\n";
        // Check if the connection is complex.
        auto impl = arch->get_physical_edges(pv, pw);
        d3d_map_out << id_to_num[pv->id];
        if (impl.size() > 1) {
            d3d_map_out << ",L" << impl[1]->processor_layer;
        }
        d3d_map_out << "," << id_to_num[pw->id] << "\n";
    }
    // Write Tanner vertex to physical qubit mapping.
    std::filesystem::path labels = folder/"labels.txt";
    std::ofstream label_out(labels);

    auto& role_to_qubit = ir->role_to_qubit;
    for (auto pair : role_to_qubit) {
        auto tv = pair.first;
        auto pv = pair.second;
        label_out << "DGXZ"[tv->qubit_type];
        label_out << (tv->id & ID_MASK) << "," << id_to_num[pv->id] << "\n";
    }
    // Also write data qubits
    for (auto tv : tanner_graph->get_vertices_by_type(tanner::vertex_t::DATA)) {
        label_out << "D" << (tv->id & ID_MASK) << "," << id_to_num[tv->id] << "\n";
    }
    // Write schedule of operations
    std::filesystem::path sched = folder/"schedule.qasm";
    std::ofstream sched_out(sched);

    uint cbit = 0;
    std::string sched_str;
    for (auto inst : ir->schedule) {
        if (inst.name == "NOP") continue;
        if (inst.name == "Mrc") {
            sched_str += "measure q[" + std::to_string(id_to_num[inst.operands[0]]) 
                + "] -> c[" + std::to_string(cbit++) + "];\n";
        } else {
            std::string opname;
            if (inst.name == "R")   opname = "reset";
            else {
                for (auto x : inst.name)    opname.push_back(std::tolower(x));
            }
            uint ops_per_call = opname == "cx" ? 2 : 1;
            for (uint i = 0; i < inst.operands.size(); i += ops_per_call) {
                sched_str += opname + " q[" + std::to_string(id_to_num[inst.operands[i]]) + "]";
                if (ops_per_call == 2) {
                    sched_str += ",q[" + std::to_string(id_to_num[inst.operands[i+1]]) + "]";
                }
                sched_str += ";\n";
            }
        }
    }
    sched_out << "OPENQASM 2.0;\n"
                << "include \"qelib1.inc\";\n"
                << "qreg q[" << arch->get_vertices().size() << "];\n"
                << "creg c[" << cbit << "];\n"
                << sched_str;
}

}   // protean
}   // qontra<|MERGE_RESOLUTION|>--- conflicted
+++ resolved
@@ -103,7 +103,7 @@
     } else if (ir->score <= best_result->score + 1e-2) {
         std::cout << "\tNO PROGRESS.\n";
         rounds_without_progress++;
-        if (rounds_without_progress >= 2) return best_result;
+        if (rounds_without_progress >= 10) return best_result;
     } else if (ir->score > best_result->score) {
         return best_result;
     }
@@ -125,23 +125,18 @@
         goto __place;
     }
 
+    if (params.verbose)      std::cout << "[ sparsen ] ---------------------\n";
+    if (sparsen(new_ir)) {
+        if (best_result != ir) delete ir;
+        ir = new_ir;
+        goto __place;
+    }
+
     delete new_ir;
-
-    if (params.verbose)      std::cout << "[ sparsen ] ---------------------\n";
-<<<<<<< HEAD
-    sparsen(new_ir);
-    if (best_result != ir) delete ir;
-    ir = new_ir;
-    goto __place;
-=======
-    if (sparsen(ir)) {
-        goto __place;
-    }
 
     if (params.verbose)      std::cout << "[ raise ] -----------------------\n";
     raise(ir);
     goto __constraints;
->>>>>>> ce528a16
 }
 
 void
@@ -458,8 +453,8 @@
         deallocated.insert(pv);
     }
     for (auto pv : deallocated) arch->delete_vertex(pv);
+    for (auto e : new_edges)    arch->add_edge(e);
     arch->reallocate_edges();
-    for (auto e : new_edges)    arch->add_edge(e);
 }
 
 bool
@@ -573,9 +568,8 @@
     proc3d::vertex_t* src = (proc3d::vertex_t*)violator->src;
     proc3d::vertex_t* dst = (proc3d::vertex_t*)violator->dst;
     proc3d::vertex_t* mm = new proc3d::vertex_t;
-    mm->id = (src->id & ID_MASK)
-                | ((src->id >> TYPE_OFFSET) << (GEN_OFFSET-2))
-                | ((MIDDLEMAN_INDEX++) << GEN_OFFSET)
+    mm->id = ((src->id & ID_MASK) << GEN_OFFSET)
+                | MIDDLEMAN_INDEX++
                 | (tanner::vertex_t::GAUGE << TYPE_OFFSET);
     curr_ir->qubit_to_roles[mm] = std::vector<tanner::vertex_t*>();
 
@@ -699,8 +693,6 @@
     return true;
 }
 
-<<<<<<< HEAD
-=======
 void
 Compiler::raise(ir_t* curr_ir) {
     Processor3D* arch = curr_ir->arch;
@@ -720,32 +712,6 @@
     arch->force_out_of_plane(longest_coupling);
 }
 
-void
-print_connectivity(Processor3D* arch) {
-    std::cout << "Connections:\n";
-    for (auto v : arch->get_vertices()) {
-        std::cout << "\tQubit " << PRINT_V(v->id) << ":\t";
-        for (auto w : arch->get_neighbors(v)) {
-            std::cout << " " << PRINT_V(w->id);
-            if (w->is_tsv_junction())   std::cout << "(V)";
-        }
-        std::cout << "\n";
-    }
-}
-
-void
-print_schedule(const schedule_t& sched) {
-    std::cout << "Schedule:\n";
-    for (auto op : sched) {
-        std::cout << "\t" << op.name;
-        for (uint x : op.operands) {
-            std::cout << " " << PRINT_V(x);
-        }
-        std::cout << "\n";
-    }
-}
-
->>>>>>> ce528a16
 stim::Circuit
 build_stim_circuit(
         compiler::ir_t* ir, 
