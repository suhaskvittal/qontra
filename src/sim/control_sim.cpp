/*
 *  author: Suhas Vittal
 *  date:   20 June 2023
 * */

#include "sim/control_sim.h"

namespace qontra {

namespace ctrlsim {

uint64_t    EVENT_HISTORY_SIZE = 1024*8;
uint64_t    OBS_BUFFER_SIZE = 128;
uint64_t    TRACES_PER_SHOT = 1;

}

using namespace experiments;
using namespace ctrlsim;

#define N_TRACES (G_SHOTS_PER_BATCH*TRACES_PER_SHOT)

ControlSimulator::ControlSimulator(
        uint n_qubits, 
        const schedule_t& prog,
        StateSimulator* qsim)
    // Stats
    :latency(G_SHOTS_PER_BATCH, 64),
    sim_time(0),
    // Simulation state tracking
    decoder_busy(G_SHOTS_PER_BATCH, 64),
    trial_done(G_SHOTS_PER_BATCH),
    // Simulation structures
    decoder(nullptr),
    qsim(qsim),
    pauli_frames(OBS_BUFFER_SIZE, G_SHOTS_PER_BATCH),
    event_history(EVENT_HISTORY_SIZE, G_SHOTS_PER_BATCH),
    obs_buffer(OBS_BUFFER_SIZE, G_SHOTS_PER_BATCH),
    obs_buffer_max_written(0),
    event_trace(N_TRACES, EVENT_HISTORY_SIZE+OBS_BUFFER_SIZE),
    event_trace_index(G_SHOTS_PER_BATCH, 64),
    event_trace_max_written(0),
    // Microarchitecture
    program(),
    pc(G_SHOTS_PER_BATCH, 64),
    // Selective Syndrome Extraction
    sig_m_spec(4096, G_SHOTS_PER_BATCH),
    val_m_spec(4096, G_SHOTS_PER_BATCH),
    // IF io
    if_stall(G_SHOTS_PER_BATCH),
    if_pc(G_SHOTS_PER_BATCH, 64),
    if_id_valid(G_SHOTS_PER_BATCH),
    // ID io
    id_stall(G_SHOTS_PER_BATCH),
    id_pc(G_SHOTS_PER_BATCH, 64),
    id_qex_valid(G_SHOTS_PER_BATCH),
    // QEX io
    qex_stall(G_SHOTS_PER_BATCH),
    qex_rt_valid(G_SHOTS_PER_BATCH),
    qex_pc(G_SHOTS_PER_BATCH, 64),
    qex_qubit_busy(G_SHOTS_PER_BATCH, 64*n_qubits),
    // RT io
    rt_stall(G_SHOTS_PER_BATCH),
    // Other
    n_qubits(n_qubits),
    is_fast_forwarding(false),
    apply_pending_errors(false)
{
    program.fill({"nop", {}, {}});
    for (uint i = 0; i < prog.size(); i++) {
        program[i] = prog[i];
    }
}

void
ControlSimulator::build_error_model() {
    measurement_order_to_loc.clear();
    measurement_count = 0;

    bool use_mpi = G_USE_MPI;
    G_USE_MPI = false;

    is_building_canonical_circuit = true;
    run(1);
    is_building_canonical_circuit = false;

    G_USE_MPI = use_mpi;
}


void
ControlSimulator::run(uint64_t shots) {
    int world_rank = 0, world_size = 1;
    uint64_t local_shots = shots;
    if (G_USE_MPI) {
        MPI_Comm_size(MPI_COMM_WORLD, &world_size);
        MPI_Comm_rank(MPI_COMM_WORLD, &world_rank);

        local_shots = shots / world_size;
        if (world_rank == 0) local_shots += shots % world_size; 
    }

    uint64_t __n_trials_killed = 0;
    uint64_t __latency_max = 0;
    uint64_t __sim_time = 0;
    uint64_t latency_sum, __latency_sum = 0;
    uint64_t latency_sqr_sum, __latency_sqr_sum = 0;

    qsim->set_seed(G_BASE_SEED + world_rank);

    trial_done.clear();

    uint64_t shots_left = local_shots;
    uint bno = world_rank;   // Batch number

    if (params.save_syndromes_to_file && world_rank == 0) {
        // Delete the folder and create it again to create a fresh trace
        // folder.
        std::filesystem::path folder_path(params.syndrome_output_folder);
        std::filesystem::remove_all(folder_path);
        safe_create_directory(folder_path);
    }

    while (shots_left) {
        shots_in_curr_batch = shots_left < G_SHOTS_PER_BATCH 
                                ? shots_left : G_SHOTS_PER_BATCH;
        if (shots_in_curr_batch < G_SHOTS_PER_BATCH) {
            for (uint64_t t = 0; t < shots_in_curr_batch; t++) {
                trial_done[t] = 1;
            }
        } else {
            trial_done.invert_bits();
        }
        // Reset structures.
        clear();
        // Start simulation
        timer.clk_start();

        if (params.verbose) {
            std::cout << "[ BATCH shots = " << shots_in_curr_batch << " ]\n";
        }
        
        int64_t t_since_last_periodic_error = params.apply_periodic_errors_at_t;
        while (trial_done.not_zero()) {
            if (params.verbose) {
                std::cout << "\tPC(t = 0, T = "
                    << latency[0].u64[0] << ") = " 
                    << pc[0].u64[0] << "\t"
                    << "@ " << program[pc[0].u64[0]].str() << "\n";
                std::cout << "\tIs fast-forwarding: " << is_fast_forwarding << "\n";
            }
            RT();
            QEX();
            ID();
            IF();

            // Update timing.
            uint64_t tt = (uint64_t)((1.0/params.clock_frequency) * 1e9);
            for (uint64_t i = 0; i < shots_in_curr_batch; i++) {
                if (!trial_done[i]) continue;
                // Do not count timing statistics due to fastforwarding.
                if (!is_fast_forwarding) {
                    latency[i].u64[0] += tt;
                }

                if (decoder_busy[i].u64[0] <= tt || is_fast_forwarding) {
                    decoder_busy[i].u64[0] = 0;
                } else {
                    decoder_busy[i].u64[0] -= tt;;
                }
                for (uint64_t q = 0; q < n_qubits; q++) {
                    if (qex_qubit_busy[i].u64[q] <= tt
                        || is_fast_forwarding) 
                    {
                        qex_qubit_busy[i].u64[q] = 0;
                    } else {
                        qex_qubit_busy[i].u64[q] -= tt;
                    }
                }
            }

            // Apply any periodic errors if necessary.
            t_since_last_periodic_error -= tt;
            if (t_since_last_periodic_error <= 0) {
                if (is_fast_forwarding) {
                    apply_periodic_error(
                            params.ff_periodic_error_assume_time_elapsed);
                    t_since_last_periodic_error = 
                            params.ff_apply_periodic_errors_at_t;
                } else {
                    apply_periodic_error(params.apply_periodic_errors_at_t);
                    t_since_last_periodic_error = 
                            params.apply_periodic_errors_at_t;
                }
            } else if (apply_pending_errors) {
                // This is a transitionary period between FF and non-FF (or
                // vice versa).
                if (t_since_last_periodic_error < 0) {
                    t_since_last_periodic_error = 0;
                }
                uint64_t delta;
                if (is_fast_forwarding) {
                    delta = params.apply_periodic_errors_at_t
                                - t_since_last_periodic_error;
                    delta *= params.ff_periodic_error_assume_time_elapsed
                                / params.ff_apply_periodic_errors_at_t;
                    t_since_last_periodic_error = 
                            params.apply_periodic_errors_at_t;
                } else {
                    delta = params.ff_periodic_error_assume_time_elapsed 
                                - t_since_last_periodic_error;
                    t_since_last_periodic_error = 
                            params.ff_apply_periodic_errors_at_t;
                }
                apply_periodic_error(delta);
            }
            apply_pending_errors = false;

            // Check if we need to abort any trials.
            auto rt = timer.clk_end();
            if (params.verbose) {
                std::cout << "\tTime elapsed since batch start: " 
                    << rt*1e-9 << "\n";
            }
            if (rt*1e-9 > params.kill_batch_after_time_elapsed) {
                std::cout << "Killed " << trial_done.popcnt()
                        << " trials because walltime exceeded "
                        << rt*1e-9 << "s.\n";
                __n_trials_killed += trial_done.popcnt();
                std::cout << "[ ALERT ] Killed "
                        << trial_done.popcnt() << 
                        " since walltime of " 
                        << rt*1e-9
                        << "s has been exceeded.\n";
                trial_done.clear();
            }
        }
        // Update stats.
        for (uint64_t t = 0; t < shots_in_curr_batch; t++) {
            uint64_t x = latency[t].u64[0];
            __latency_sum += x;
            __latency_sqr_sum += SQR(x);
            if (x > __latency_max)  __latency_max = x;
        }
        auto rt = timer.clk_end();
        __sim_time += rt;
        // Save syndrome trace if requested.
        if (params.save_syndromes_to_file) {
            std::string filename = "batch_" + std::to_string(bno) + ".dets";
            std::string output_path = params.syndrome_output_folder 
                                    + "/" + filename;

            FILE* fout = fopen(output_path.c_str(), "w");
            const uint trace_width = event_trace_max_written
                                    + params.save_observables.size();
            stim::simd_bits ref(trace_width);   // Because Stim
                                                // decides we need
                                                // this for some
                                                // reason.
            stim::write_table_data(fout, 
                            shots_in_curr_batch*TRACES_PER_SHOT,
                            trace_width,
                            ref,
                            event_trace,
                            stim::SampleFormat::SAMPLE_FORMAT_DETS,
                            'D',
                            'L',
                            event_trace_max_written);
            fclose(fout);
        }
        shots_left -= shots_in_curr_batch;
        bno += world_size;
    }

    if (G_USE_MPI) {
        MPI_Allreduce(&__n_trials_killed, &n_trials_killed, 1, MPI_UNSIGNED_LONG,
                    MPI_SUM, MPI_COMM_WORLD);
        MPI_Allreduce(&__latency_max, &latency_max, 1, MPI_UNSIGNED_LONG,
                    MPI_SUM, MPI_COMM_WORLD);
        MPI_Allreduce(&__latency_sum, &latency_sum, 1, MPI_UNSIGNED_LONG,
                    MPI_SUM, MPI_COMM_WORLD);
        MPI_Allreduce(&__latency_sqr_sum, &latency_sqr_sum, 1, MPI_UNSIGNED_LONG,
                    MPI_SUM, MPI_COMM_WORLD);
        MPI_Allreduce(&__sim_time, &sim_time, 1, MPI_UNSIGNED_LONG,
                    MPI_MAX, MPI_COMM_WORLD);
        // Accumulate probability histograms. This will be a bit hard.
        std::map<vlw_t, uint64_t> local_ph(prob_histograms);
        for (uint r = 0; r < world_size; r++) {
            if (world_rank == r) {
                for (auto pair : local_ph) {
                    // Transmit which vlw_t is being sent.
                    vlw_t x = pair.first;
                    const uint xw = x.size();
                    const uint64_t count = pair.second;
                    for (uint s = 0; s < world_size; s++) {
                        if (s == r) continue;
                        // Transmit size of vlw_t first.
                        MPI_Bsend(&xw, 1, MPI_UNSIGNED, s, 0, MPI_COMM_WORLD);
                        // Now, transmit the vlw_t.
                        MPI_Bsend(&x[0], xw, MPI_UNSIGNED_LONG, s, 1, MPI_COMM_WORLD);
                        // Finally, transmit the count.
                        MPI_Bsend(&count, 1, MPI_UNSIGNED_LONG, s, 2, MPI_COMM_WORLD);
                    }
                }
                for (uint s = 0; s < world_size; s++) {
                    if (s == r) continue;
                    // Finally, transmit that we are done.
                    uint done = 0;
                    MPI_Bsend(&done, 1, MPI_UNSIGNED, s, 0, MPI_COMM_WORLD);
                }
            } else {
                while (true) {
                    uint xw;
                    MPI_Recv(&xw, 1, MPI_UNSIGNED, r, 0, 
                            MPI_COMM_WORLD, MPI_STATUS_IGNORE);
                    if (!xw)    break;
                    vlw_t x(xw);
                    MPI_Recv(&x[0], xw, MPI_UNSIGNED_LONG, r, 1,
                            MPI_COMM_WORLD, MPI_STATUS_IGNORE);
                    uint64_t count;
                    MPI_Recv(&count, 1, MPI_UNSIGNED_LONG, r, 2,
                            MPI_COMM_WORLD, MPI_STATUS_IGNORE);
                    if (!prob_histograms.count(x))  prob_histograms[x] = 0;
                    prob_histograms[x] += count;
                }
            }
            MPI_Barrier(MPI_COMM_WORLD);
        }
    } else {
        n_trials_killed = __n_trials_killed;
        latency_max = __latency_max;
        latency_sum = __latency_sum;
        latency_sqr_sum = __latency_sqr_sum;
        sim_time = __sim_time;
    }
    latency_mean = MEAN(latency_sum, shots);
    latency_std = STD(latency_mean, latency_sqr_sum, shots);
}

void
ControlSimulator::clear() {
    decoder_busy.clear();

    qsim->reset_sim();
    qsim->shots = shots_in_curr_batch;
    pauli_frames.clear();
    event_history.clear();
    obs_buffer.clear();
    obs_buffer_max_written = 0;

    event_trace.clear();
    event_trace_index.clear();
    event_trace_max_written = 0;

    latency.clear();

    pc.clear();
    
    if_stall.clear();
    if_id_valid.clear();
    if_pc.clear();
    id_stall.clear();
    id_qex_valid.clear();
    id_pc.clear();
    qex_stall.clear();
    qex_rt_valid.clear();
    qex_pc.clear();
    qex_qubit_busy.clear();
    rt_stall.clear();
}

void
ControlSimulator::IF() {
    if (params.verbose) {
        std::cout << "\t[ IF ]\n";
    }

    if_stall = id_stall;
    // Set all to 1.
    if_id_valid.clear();
    if_id_valid.invert_bits();
    for (uint64_t t = 0; t < shots_in_curr_batch; t++) {
        if (!trial_done[t]) continue;
        if (if_stall[t])    continue;
        // Otherwise, update the PC and do any IO.
        if_pc[t].u64[0] = pc[t].u64[0];

        // Check if this is a fastforwarding instruction.
        auto& inst = program[pc[t].u64[0]];
        if (params.enable_fast_forwarding && !is_building_canonical_circuit) {
            if (inst.name == "ffstart") {
                // Apply any pending periodic errors.
                apply_pending_errors = true;
                is_fast_forwarding = true;
            } else if (inst.name == "ffend") {
                apply_pending_errors = true;
                is_fast_forwarding = false;
            }
        }
        pc[t].u64[0]++;
    }
}

void
ControlSimulator::ID() {
    if (params.verbose) {
        std::cout << "\t[ ID ]\n";
    }

    id_stall = qex_stall;
    id_qex_valid = if_id_valid;
    for (uint64_t t = 0; t < shots_in_curr_batch; t++) {
        if (!trial_done[t]) continue;
        if (id_stall[t] || !if_id_valid[t])   continue;
        id_pc[t].u64[0] = if_pc[t].u64[0];
        // Check if the instruction is excluded from this trial.
        // If so, invalidate the pipeline latch.
        auto inst = program[id_pc[t].u64[0]];
    }
}

void
ControlSimulator::QEX() {
    if (params.verbose) {
        std::cout << "\t[ QEX ]\n";
    }

    qex_stall = rt_stall;
    qex_rt_valid = id_qex_valid;

    // Keep the following data structures' transposes here.
    // The assumption is that by temporal locality, we will be
    // accessing the contents of these structures each trial (assuming
    // that most trials are at the same point in the program). So,
    // this should maximize cache accesses.
    stim::simd_bit_table events_tp = event_history.transposed();
    stim::simd_bit_table obs_tp = obs_buffer.transposed();

    // As we can execute quantum instructions in a batch, track
    // which instructions are being executed in which trials.
    std::map<Instruction, std::set<uint>>   instruction_to_trials;

    for (uint64_t t = 0; t < shots_in_curr_batch; t++) {
        if (qex_stall[t] || !id_qex_valid[t])   continue;
        auto inst = program[id_pc[t].u64[0]];

        if (IS_NOP_LIKE.count(inst.name))    continue;

        // If the instruction requires interacting with any qubits,
        // check if any operands are busy. If so, stall the pipeline.
        bool stall_pipeline = false;
        auto qubit_operands = inst.get_qubit_operands();
        if (IS_FENCE.count(inst.name)) {
            for (uint x = 0; x < n_qubits; x++) {
                if (qex_qubit_busy[t].u64[x] > 0) {
                    qex_stall[t] = 1;
                    qex_rt_valid[t] = 0;
                    stall_pipeline = true;
                    break;
                }
            }
        } else {
            for (auto x : qubit_operands) {
                if (qex_qubit_busy[t].u64[x] > 0) {
                    qex_stall[t] = 1;
                    qex_rt_valid[t] = 0;
                    stall_pipeline = true;
                    break;
                }
            }
        }
        if (stall_pipeline) continue;

        // These instructions operate on a trial by trial basis.
        // 
        // See instruction.h for details about what these instructions
        // do.
        uint64_t    br_pc;
        bool        br_taken = false;

<<<<<<< HEAD
        if (inst.name == "decode" && decoder != nullptr) {
            syndrome_t s(events_tp[t]);
            auto res = decoder->decode_error(s);
            uint64_t exec_time = (uint64_t)res.exec_time;
            // Decoder may get backlogged if it does not complete on time.
            //
            // But this is fine.
            if (!params.decoder_is_ideal) {
                decoder_busy[t].u64[0] += exec_time;
=======
        if (inst.name == "decode") {
            syndrome_t s(events_t[t]);
            if (decoder != nullptr) {
                auto res = decoder->decode_error(s);
                uint64_t exec_time = (uint64_t)res.exec_time;
                // Decoder may get backlogged if it does not complete on time.
                //
                // But this is fine.
                if (!params.decoder_is_ideal) {
                    decoder_busy[t].u64[0] += exec_time;
                }
                // Update Pauli frames
                uint offset = inst.operands[0];
                for (uint i = 0; i < res.corr.size(); i++) {
                    pauli_frames[i+offset][t] ^= res.corr[i];
                }
>>>>>>> 2ce5fd51
            }

            if (params.save_syndromes_to_file) {
                // Write syndrome to event_trace.
                uint64_t& trace_index = event_trace_index[t].u64[0];
                uint64_t i = t*TRACES_PER_SHOT + trace_index;
                event_trace[i].clear();
                event_trace[i] |= s;
                for (uint j = 0; j < params.save_observables.size(); j++) {
                    uint obs = params.save_observables[j];
                    event_trace[i][event_trace_max_written+j] = obs_t[t][j];
                }
                trace_index++;
            }
        } else if (inst.name == "jmp") {
            br_pc = inst.operands[0];
            br_taken = true;
        } else if (inst.name == "brdb") {
            br_pc = inst.operands[0];
            br_taken = decoder_busy[t].not_zero();
        } else if (inst.name == "braspc") {
            br_pc = inst.operands[0];
            bool all_speculated = true;
            for (uint i = 1; i < inst.operands.size(); i++) {
                uint j = inst.operands[i];
                all_speculated &= sig_m_spec[j][t];
                // Premptively place the results.
                qsim->record_table[j][t] = val_m_spec[j][t];
            }
            br_taken = all_speculated;
        } else if (inst.name == "brospc") {
            br_pc = inst.operands[0];
        } else if (inst.name == "dfence") {
            if (decoder_busy[t].not_zero()) {
                qex_stall[t] = 1;
                qex_rt_valid[t] = 0;
            }
        } else if (inst.name == "savem") {
            vlw_t x = to_vlw(obs_tp[t], obs_buffer_max_written);
            prob_histograms[x]++;
        } else if (inst.name == "done") {
            trial_done[t] = 0;
        } else {
            // These should be instructions that benefit from operating
            // on multiple trials at once (i.e. quantum gates).
            //
            // We can execute the gates for all trials, and then rollback
            // the changes for any trials that did not want to execute the
            // gate.
            instruction_to_trials[inst].insert(t);
        }

        if (br_taken && !is_building_canonical_circuit) {
            if_id_valid[t] = 0;
            id_qex_valid[t] = 0;
            pc[t].u64[0] = br_pc;
        }
    }
    // Now execute the instructions in instruction_to_trials.
    if (params.verbose) {
        std::cout << "\t\tInstructions executed in batch:\n";
    }
    for (auto pair : instruction_to_trials) {
        auto inst = pair.first;
        if (params.verbose) {
            std::cout << "\t\t\t" << inst.str() << "\tT !=";
            for (uint64_t t = 0; t < shots_in_curr_batch; t++) {
                if (!pair.second.count(t)) {
                    std::cout << " " << t;
                }
            }
            std::cout << "\n";
        }
        // Create snapshot of Clifford simulator state.
        qsim->snapshot();
        // Execute the operation, alongside any errors.
        //
        // Before operation errors:
        const std::set<std::string> apply_error_before{
            "mrc",
            "mnrc"
        };

        if (apply_error_before.count(inst.name)) {
            apply_gate_error(inst);
        }

        stim::simd_bit_table    event_history_cpy(event_history);
        stim::simd_bit_table    sig_m_spec_cpy(sig_m_spec);
        stim::simd_bit_table    val_m_spec_cpy(val_m_spec);

        if (inst.name == "h") {
            qsim->H(inst.operands);
            if (is_building_canonical_circuit) {
                canonical_circuit.append_op("H", inst.operands);
            }
        } else if (inst.name == "x") {
            qsim->X(inst.operands);
            if (is_building_canonical_circuit) {
                canonical_circuit.append_op("X", inst.operands);
            }
        } else if (inst.name == "z") {
            qsim->Z(inst.operands);
            if (is_building_canonical_circuit) {
                canonical_circuit.append_op("Z", inst.operands);
            }
        } else if (inst.name == "s") {
            qsim->S(inst.operands);
            if (is_building_canonical_circuit) {
                canonical_circuit.append_op("S", inst.operands);
            }
        } else if (inst.name == "cx") {
            qsim->CX(inst.operands);
            if (is_building_canonical_circuit) {
                canonical_circuit.append_op("CX", inst.operands);
            }
        } else if (inst.name == "mrc") {
            auto qubits = inst.get_qubit_operands();
            qsim->M(qubits, inst.operands[0]);
            if (is_building_canonical_circuit) {
                for (uint i = 0; i < inst.operands.size()-1; i++) {
                    measurement_order_to_loc[inst.operands[0]+i] = 
                        measurement_count++;
                }
                canonical_circuit.append_op("M", qubits);
            }
        } else if (inst.name == "mnrc") {
            qsim->M(inst.operands, -1);
        } else if (inst.name == "reset") {
            qsim->R(inst.operands);
            if (is_building_canonical_circuit) {
                canonical_circuit.append_op("R", inst.operands);
            }
        } else if (inst.name == "event") {
            const uint k = inst.operands[0];
            event_history[k].clear();
            for (uint i = 1; i < inst.operands.size(); i++) {
                uint j = inst.operands[i];
                event_history[k] ^= qsim->record_table[j];
            }
            if (k+1 > event_trace_max_written) event_trace_max_written = k+1;

            if (is_building_canonical_circuit) {
                std::vector<uint> stim_operands;
                for (uint i = 1; i < inst.operands.size(); i++) {
                    uint j = measurement_order_to_loc[inst.operands[i]];
                    stim_operands.push_back((measurement_count - j)
                                                | stim::TARGET_RECORD_BIT);
                }
                canonical_circuit.append_op("DETECTOR", stim_operands);
                continue;
            }
            // Do not execute the below if we are building a canonical
            // circuit.
            if (params.speculate_measurements && inst.operands.size() == 3) {
                uint m1 = inst.operands[1];
                uint m2 = inst.operands[2];
                if (m1 > m2)    std::swap(m1, m2);
                // We are assuming that a future event will have the
                // same "stride" as this event.
                uint delta = m2 - m1;
                uint m3 = m2 + delta;

                // If the event is 0, then speculate that the next
                // measurement will remain the same.
                sig_m_spec[m3].clear();
                val_m_spec[m3].clear();

                sig_m_spec[m3] |= event_history[k];
                sig_m_spec[m3].invert_bits();

                val_m_spec[m3] |= qsim->record_table[m2];
            }
        } else if (inst.name == "obs") {
            const uint k = inst.operands[0];
            obs_buffer[k].clear();
            for (uint i = 1; i < inst.operands.size(); i++) {
                obs_buffer[k] ^= qsim->record_table[inst.operands[i]];
            }
            if (k+1 > obs_buffer_max_written) obs_buffer_max_written = k+1;

            if (is_building_canonical_circuit) {
                std::vector<uint> stim_operands;
                for (uint i = 1; i < inst.operands.size(); i++) {
                    uint j = measurement_order_to_loc[inst.operands[i]];
                    stim_operands.push_back((measurement_count - j)
                                                | stim::TARGET_RECORD_BIT);
                }
                canonical_circuit.append_op("OBSERVABLE_INCLUDE", 
                        stim_operands, k);
            }
        } else if (inst.name == "xorfr") {
            const uint i = inst.operands[0];
            const uint j = inst.operands[1];
            obs_buffer[j] ^= pauli_frames[i];
        } else if (inst.name == "hshift") {
            const uint x = inst.operands[0];
            qsim->shift_record_by(x);
            // Shift event history and speculation data as well.
            for (uint i = 0; i < 4096; i++) {
                if (i < x) {
                    event_history[i].clear();
                    sig_m_spec[i].clear();
                    val_m_spec[i].clear();
                } else {
                    event_history[i].swap_with(event_history[i-x]);
                    sig_m_spec[i].swap_with(sig_m_spec[i-x]);
                    val_m_spec[i].swap_with(val_m_spec[i-x]);
                }
            }

            if (is_building_canonical_circuit) {
                std::map<uint, uint> new_mmap;
                for (auto pair : measurement_order_to_loc) {
                    if (pair.first < x) continue;
                    measurement_order_to_loc[pair.first-x] = pair.second;
                }
            }
        }

        // After operation errors:
        if (!apply_error_before.count(inst.name)) {
            apply_gate_error(inst);
        }

        // Now set the qubits as busy for X amount of time.
        //
        // Or if the trial did not want to execute the operation, rollback
        // the change.
        for (uint64_t t = 0; t < shots_in_curr_batch; t++) {
            if (!pair.second.count(t)) {
                if (params.verbose) {
                    std::cout << "\t\tRolling back state at T = " << t << "\n";
                }
                // Undo any changes
                if (inst.name == "event") {
                    const uint k = inst.operands[0];
                    event_history[k][t] = event_history_cpy[k][t];
                    if (params.speculate_measurements 
                            && inst.operands.size() == 3) 
                    {
                        uint m1 = inst.operands[1];
                        uint m2 = inst.operands[2];
                        if (m1 > m2)    std::swap(m1, m2);
                        uint delta = m2 - m1;
                        uint m3 = m2 + delta;
                        sig_m_spec[m3][t] = sig_m_spec_cpy[m3][t];
                        val_m_spec[m3][t] = val_m_spec_cpy[m3][t];
                    }
                } else if (inst.name == "obs") {
                    const uint k = inst.operands[0];
                    obs_buffer[k][t] = 0;
                } else if (inst.name == "xorfr") {
                    const uint k1 = inst.operands[0];
                    const uint k2 = inst.operands[1];
                    obs_buffer[k2][t] ^= pauli_frames[k1][t];
                } else if (inst.name == "hshift") {
                    for (uint i = 0; i < 4096; i++) {
                        event_history[i][t] = event_history_cpy[i][t];
                    }
                    qsim->rollback_at_trial(t);
                } else {
                    qsim->rollback_at_trial(t);
                }
                continue;
            }
            // Do not do any latency updates if we are fast forwarding.
            if (is_fast_forwarding) continue;
            if (inst.name == "cx") {
                for (uint i = 0; i < inst.operands.size(); i += 2) {
                    uint x = inst.operands[i];
                    uint y = inst.operands[i+1];
                    fp_t tt = params.timing.op2q[inst.name][std::make_pair(x, y)];
                    qex_qubit_busy[t].u64[x] = tt;
                    qex_qubit_busy[t].u64[y] = tt;
                }
            } else {
                std::string key = inst.name;
                std::vector<uint> operands = inst.get_qubit_operands();
                if (key == "mrc" || key == "mnrc")  key = "m";
                if (!params.timing.op1q.count(key))   continue;
                for (uint x : operands) {
                    fp_t tt = params.timing.op1q[key][x];
                    qex_qubit_busy[t].u64[x] = tt;
                }
            }
        }
    }
}

void
ControlSimulator::RT() {
}

void
ControlSimulator::apply_gate_error(Instruction& inst) {
    if (inst.name == "cx") {
        std::vector<fp_t>   dp2;
        std::vector<fp_t>   li;
        std::vector<fp_t>   lt;
        for (uint i = 0; i < inst.operands.size(); i += 2) {
            uint x = inst.operands[i];
            uint y = inst.operands[i+1];
            auto x_y = std::make_pair(x, y);
            dp2.push_back(params.errors.op2q[inst.name][x_y]);
            li.push_back(params.errors.op2q_leakage_injection[inst.name][x_y]);
            lt.push_back(params.errors.op2q_leakage_transport[inst.name][x_y]);
            
            if (is_building_canonical_circuit) {
                canonical_circuit.append_op("L_TRANSPORT", 
                            {x, y},
                            params.errors.op2q_leakage_transport[inst.name][x_y]);
                canonical_circuit.append_op("L_ERROR", 
                            {x, y},
                            params.errors.op2q_leakage_injection[inst.name][x_y]);
                canonical_circuit.append_op("DEPOLARIZE2", 
                            {x, y},
                            params.errors.op2q[inst.name][x_y]);
            }
        }
        qsim->eLT(inst.operands, lt);
        qsim->eLI(inst.operands, li);
        qsim->eDP2(inst.operands, dp2);
    } else {
        std::string key = inst.name;
        std::vector<uint> operands = inst.get_qubit_operands();
        if (inst.name == "mrc" || inst.name == "mnrc")  key = "m";
        if (!params.errors.op1q.count(key)) return;

        std::vector<fp_t> e;
        for (uint x : operands) {
            e.push_back(params.errors.op1q[key][x]);
            if (is_building_canonical_circuit) {
                if (key == "m" || key == "reset") {
                    canonical_circuit.append_op("X_ERROR", 
                            {x}, params.errors.op1q[key][x]);
                } else {
                    canonical_circuit.append_op("DEPOLARIZE1", 
                            {x}, params.errors.op1q[key][x]);
                }
            }
        }

        if (key == "m" || key == "reset") {
            qsim->eX(operands, e);
        } else {
            qsim->eDP1(operands, e);
        }
    }
}

void
ControlSimulator::apply_periodic_error(fp_t t) {
    std::vector<uint> q;
    if (params.simulate_periodic_as_dpo_and_dph
        && !is_building_canonical_circuit) {
        std::vector<fp_t> e1, e2;
        for (uint i = 0; i < n_qubits; i++) {
            q.push_back(i);
            fp_t x = 1 - exp(-t / params.timing.t1[i]);
            fp_t y = 1 - exp(-t / params.timing.t2[i]);
            e1.push_back(x);
            e2.push_back(y);
        }
        qsim->eDPO(q, e1);
        qsim->eDPH(q, e2);
    } else {
        std::vector<fp_t> e;
        for (uint i = 0; i < n_qubits; i++) {
            fp_t mt = 0.5 * (params.timing.t1[i] + params.timing.t2[i]);
            fp_t x = 1 - exp(-t / mt);
            q.push_back(i);
            e.push_back(x);

            if (is_building_canonical_circuit) {
                canonical_circuit.append_op("DEPOLARIZE1", {i}, x);
            }
        }
        qsim->eDP1(q, e);
    }
}

}   // qontra<|MERGE_RESOLUTION|>--- conflicted
+++ resolved
@@ -478,19 +478,8 @@
         uint64_t    br_pc;
         bool        br_taken = false;
 
-<<<<<<< HEAD
-        if (inst.name == "decode" && decoder != nullptr) {
+        if (inst.name == "decode") {
             syndrome_t s(events_tp[t]);
-            auto res = decoder->decode_error(s);
-            uint64_t exec_time = (uint64_t)res.exec_time;
-            // Decoder may get backlogged if it does not complete on time.
-            //
-            // But this is fine.
-            if (!params.decoder_is_ideal) {
-                decoder_busy[t].u64[0] += exec_time;
-=======
-        if (inst.name == "decode") {
-            syndrome_t s(events_t[t]);
             if (decoder != nullptr) {
                 auto res = decoder->decode_error(s);
                 uint64_t exec_time = (uint64_t)res.exec_time;
@@ -505,7 +494,6 @@
                 for (uint i = 0; i < res.corr.size(); i++) {
                     pauli_frames[i+offset][t] ^= res.corr[i];
                 }
->>>>>>> 2ce5fd51
             }
 
             if (params.save_syndromes_to_file) {
@@ -516,7 +504,7 @@
                 event_trace[i] |= s;
                 for (uint j = 0; j < params.save_observables.size(); j++) {
                     uint obs = params.save_observables[j];
-                    event_trace[i][event_trace_max_written+j] = obs_t[t][j];
+                    event_trace[i][event_trace_max_written+j] = obs_tp[t][j];
                 }
                 trace_index++;
             }
