# Declare CMAKE version
cmake_minimum_required(VERSION 3.20.2)
#2a4e7ca86be5b659c7227ed05c2faaf0c287e807 Declare Project and Version number
project(Quarch VERSION 0.1)
# Declare CPP Version
set(CMAKE_CXX_STANDARD 17)
set(CMAKE_CXX_STANDARD_REQUIRED True)
# Declare executable.
set(QUARCH_PROGRAM_FILES
    # Main code.
    src/benchmark.cpp
    src/decoding_graph.cpp
    src/decoder.cpp
    src/mwpm_decoder.cpp
    src/defs.cpp
    # ASTREA
    src/astrea.cpp
    src/astrea/simulator.cpp
    src/astrea/mld_decoder.cpp
    # TMR
    src/tmr_decoder.cpp
    # FLEECE
    src/fleece.cpp
    src/fleece/lattice_graph.cpp
    src/fleece/rtanalysis.cpp
<<<<<<< HEAD
    src/fleece/hldecoder.cpp
    # WINDOW
    src/window/wrapper.cpp
    src/window/adaptive.cpp
    # STATBENCH
    src/benchmark/statbench/analytical_dist.cpp
    src/benchmark/statbench/numerical_dist.cpp)
=======
    src/fleece/hldecoder.cpp)
>>>>>>> 024299a8
add_library(quarch ${QUARCH_PROGRAM_FILES})
# Add compile options
if(CMAKE_BUILD_TYPE MATCHES Release)
    target_compile_options(quarch PUBLIC -O3)
else()
    target_compile_options(quarch PUBLIC -ggdb3)
endif()

find_package(MPI REQUIRED)

# Add include directory to include path.
target_include_directories(quarch PUBLIC "include" ${MPI_INCLUDE_PATH})
# Link OpenMP to Quarch
# Add Stim to Quarch.
add_subdirectory(stim)
target_link_libraries(quarch libstim)
# Add Blossom V to Quarch
add_subdirectory(blossom5)
target_link_libraries(quarch libblossom5)
# Add DRAMSim to Quarch
#add_subdirectory(dramsim3)
#target_link_libraries(quarch dramsim3)

target_link_libraries(quarch ${MPI_CXX_LIBRARIES})<|MERGE_RESOLUTION|>--- conflicted
+++ resolved
@@ -23,17 +23,10 @@
     src/fleece.cpp
     src/fleece/lattice_graph.cpp
     src/fleece/rtanalysis.cpp
-<<<<<<< HEAD
     src/fleece/hldecoder.cpp
     # WINDOW
     src/window/wrapper.cpp
-    src/window/adaptive.cpp
-    # STATBENCH
-    src/benchmark/statbench/analytical_dist.cpp
-    src/benchmark/statbench/numerical_dist.cpp)
-=======
-    src/fleece/hldecoder.cpp)
->>>>>>> 024299a8
+    src/window/adaptive.cpp)
 add_library(quarch ${QUARCH_PROGRAM_FILES})
 # Add compile options
 if(CMAKE_BUILD_TYPE MATCHES Release)
